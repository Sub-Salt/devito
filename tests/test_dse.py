--- conflicted
+++ resolved
@@ -9,13 +9,9 @@
                     Dimension, SubDimension, Grid, Operator, switchconfig, configuration)
 from devito.ir import Stencil, FindSymbols, retrieve_iteration_tree  # noqa
 from devito.dse import common_subexprs_elimination, collect, make_is_time_invariant
-<<<<<<< HEAD
 from devito.dse.manipulation import _topological_sort
 from devito.symbolics import yreplace, estimate_cost, pow_to_mul, indexify
-=======
-from devito.symbolics import yreplace, estimate_cost, pow_to_mul
 from devito.targets import BlockDimension
->>>>>>> 300bd4c2
 from devito.tools import generator
 from devito.types import Scalar
 
