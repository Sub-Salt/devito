--- conflicted
+++ resolved
@@ -1,3 +1,5 @@
+from conftest import skipif_backend
+
 import numpy as np
 import pytest
 from sympy import Derivative, simplify, diff
@@ -9,10 +11,6 @@
 
 _PRECISION = 9
 
-pytestmark = pytest.mark.skipif(configuration['backend'] == 'yask' or
-                                configuration['backend'] == 'ops',
-                                reason="testing is currently restricted")
-
 
 def x(grid):
     return grid.dimensions[0]
@@ -30,196 +28,14 @@
     return grid.stepping_dim
 
 
-<<<<<<< HEAD
-@pytest.mark.parametrize('SymbolType, dim', [
-    (Function, x), (Function, y),
-    (TimeFunction, x), (TimeFunction, y), (TimeFunction, t),
-])
-def test_stencil_derivative(grid, shape, SymbolType, dim):
-    """Test symbolic behaviour when expanding stencil derivatives"""
-    i = dim(grid)  # issue fixtures+parametrize: github.com/pytest-dev/pytest/issues/349
-    u = SymbolType(name='u', grid=grid)
-    u.data[:] = 66.6
-    di = u.diff(i)
-    dii = u.diff(i, i)
-    # Check for sympy Derivative objects
-    assert(isinstance(di, Derivative) and isinstance(dii, Derivative))
-    s_di = di.as_finite_difference([i - i.spacing, i])
-    s_dii = dii.as_finite_difference([i - i.spacing, i, i + i.spacing])
-    # Check stencil length of first and second derivatives
-    assert(len(s_di.args) == 2 and len(s_dii.args) == 3)
-    u_di = s_di.args[0].args[1]
-    u_dii = s_di.args[0].args[1]
-    # Ensure that devito meta-data survived symbolic transformation
-    assert(u_di.grid.shape == shape and u_dii.grid.shape == shape)
-    assert(u_di.shape == u.shape and u_dii.shape == u.shape)
-    assert(np.allclose(u_di.data, 66.6))
-    assert(np.allclose(u_dii.data, 66.6))
-
-
-@pytest.mark.parametrize('SymbolType, derivative, dim', [
-    (Function, 'dx2', 3), (Function, 'dy2', 3),
-    (TimeFunction, 'dx2', 3), (TimeFunction, 'dy2', 3), (TimeFunction, 'dt', 2)
-])
-def test_preformed_derivatives(grid, SymbolType, derivative, dim):
-    """Test the stencil expressions provided by devito objects"""
-    u = SymbolType(name='u', grid=grid, time_order=2, space_order=2)
-    expr = getattr(u, derivative)
-    assert(len(expr.args) == dim)
-
-
-@pytest.mark.parametrize('derivative, dim', [
-    ('dx', x), ('dy', y), ('dz', z)
-])
-@pytest.mark.parametrize('order', [1, 2, 4, 6, 8, 10, 12, 14, 16])
-def test_derivatives_space(grid, derivative, dim, order):
-    """Test first derivative expressions against native sympy"""
-    dim = dim(grid)  # issue fixtures+parametrize: github.com/pytest-dev/pytest/issues/349
-    u = TimeFunction(name='u', grid=grid, time_order=2, space_order=order)
-    expr = getattr(u, derivative)
-    # Establish native sympy derivative expression
-    width = int(order / 2)
-    if order == 1:
-        indices = [dim, dim + dim.spacing]
-    else:
-        indices = [(dim + i * dim.spacing) for i in range(-width, width + 1)]
-    s_expr = u.diff(dim).as_finite_difference(indices).evalf(_PRECISION)
-    assert(simplify(expr - s_expr) == 0)  # Symbolic equality
-    assert(expr == s_expr)  # Exact equailty
-
-
-@pytest.mark.parametrize('derivative, dim', [
-    ('dx2', x), ('dy2', y), ('dz2', z)
-])
-@pytest.mark.parametrize('order', [2, 4, 6, 8, 10, 12, 14, 16])
-def test_second_derivatives_space(grid, derivative, dim, order):
-    """Test second derivative expressions against native sympy"""
-    dim = dim(grid)  # issue fixtures+parametrize: github.com/pytest-dev/pytest/issues/349
-    u = TimeFunction(name='u', grid=grid, time_order=2, space_order=order)
-    expr = getattr(u, derivative)
-    # Establish native sympy derivative expression
-    width = int(order / 2)
-    indices = [(dim + i * dim.spacing) for i in range(-width, width + 1)]
-    s_expr = u.diff(dim, dim).as_finite_difference(indices).evalf(_PRECISION)
-    assert(simplify(expr - s_expr) == 0)  # Symbolic equality
-    assert(expr == s_expr)  # Exact equailty
-
-
-@pytest.mark.parametrize('space_order', [2, 4, 6, 8, 10, 12, 14, 16, 18, 20])
-# Only test x and t as y and z are the same as x
-@pytest.mark.parametrize('derivative', ['dx', 'dxl', 'dxr', 'dx2'])
-def test_fd_space(derivative, space_order):
-=======
-@skipif_yask
+@skipif_backend(['yask', 'ops'])
 class TestFD(object):
->>>>>>> c05dfb0e
     """
     Class for finite difference testing
     Tests the accuracy w.r.t polynomials
     Test that the shortcut produce the same answer as the FD functions
     """
 
-<<<<<<< HEAD
-
-@pytest.mark.parametrize('space_order', [2, 4, 6, 8, 10, 12, 14, 16, 18, 20])
-@pytest.mark.parametrize('stagger', [centered, right, left])
-# Only test x and t as y and z are the same as x
-def test_fd_space_staggered(space_order, stagger):
-    """
-    This test compares the discrete finite-difference scheme against polynomials
-    For a given order p, the finite difference scheme should
-    be exact for polynomials of order p
-    :param derivative: name of the derivative to be tested
-    :param space_order: space order of the finite difference stencil
-    """
-    clear_cache()
-    if stagger == left:
-        off = -.5
-    elif stagger == right:
-        off = .5
-    else:
-        off = 0
-    # dummy axis dimension
-    nx = 100
-    xx = np.linspace(-1, 1, nx)
-    dx = xx[1] - xx[0]
-    # Location of the staggered function
-    xx2 = xx + off * dx
-    # Symbolic data
-    grid = Grid(shape=(nx,), dtype=np.float32)
-    x = grid.dimensions[0]
-    u = Function(name="u", grid=grid, space_order=space_order, stagger=(1,))
-    du = Function(name="du", grid=grid, space_order=space_order)
-    # Define polynomial with exact fd
-    coeffs = np.ones((space_order,), dtype=np.float32)
-    polynome = sum([coeffs[i]*x**i for i in range(0, space_order)])
-    polyvalues = np.array([polynome.subs(x, xi) for xi in xx], np.float32)
-    # Fill original data with the polynomial values
-    u.data[:] = polyvalues
-    # True derivative of the polynome
-    Dpolynome = diff(polynome)
-    Dpolyvalues = np.array([Dpolynome.subs(x, xi) for xi in xx2], np.float32)
-    # FD derivative, symbolic
-    u_deriv = staggered_diff(u, deriv_order=1, fd_order=space_order,
-                             dim=x, stagger=stagger)
-    # Compute numerical FD
-    stencil = Eq(du, u_deriv)
-    op = Operator(stencil, subs={x.spacing: dx})
-    op.apply()
-
-    # Check exactness of the numerical derivative except inside space_brd
-    space_border = space_order
-    error = abs(du.data[space_border:-space_border] -
-                Dpolyvalues[space_border:-space_border])
-
-    assert np.isclose(np.mean(error), 0., atol=1e-3)
-
-
-def test_subsampled_fd():
-    """
-    Test that the symbolic interface is working for space subsampled
-    functions.
-    """
-    nt = 19
-    grid = Grid(shape=(12, 12), extent=(11, 11))
-
-    u = TimeFunction(name='u', grid=grid, save=nt, space_order=2)
-    assert(grid.time_dim in u.indices)
-
-    # Creates subsampled spatial dimensions and according grid
-    dims = tuple([ConditionalDimension(d.name+'sub', parent=d, factor=2)
-                  for d in u.grid.dimensions])
-    grid2 = Grid((6, 6), dimensions=dims)
-    u2 = TimeFunction(name='u2', grid=grid2, save=nt, space_order=1)
-    for i in range(nt):
-        for j in range(u2.data_with_halo.shape[2]):
-            u2.data_with_halo[i, :, j] = np.arange(u2.data_with_halo.shape[2])
-
-    eqns = [Eq(u.forward, u + 1.), Eq(u2.forward, u2.dx)]
-    op = Operator(eqns, dse="advanced")
-    op.apply(time_M=nt-2)
-    # Verify that u2[1, x,y]= du2/dx[0, x, y]
-
-    assert np.allclose(u.data[-1], nt-1)
-    assert np.allclose(u2.data[1], 0.5)
-
-
-@pytest.mark.parametrize('expr,expected', [
-    ('f.dx', '-f(x)/h_x + f(x + h_x)/h_x'),
-    ('f.dx + g.dx', '-f(x)/h_x + f(x + h_x)/h_x - g(x)/h_x + g(x + h_x)/h_x'),
-    ('-f', '-f(x)'),
-    ('-(f + g)', '-f(x) - g(x)')
-])
-def test_shortcuts(expr, expected):
-    grid = Grid(shape=(1,))
-    f = Function(name='f', grid=grid)  # noqa
-    g = Function(name='g', grid=grid)  # noqa
-
-    expr = eval(expr)
-
-    assert isinstance(expr, Differentiable)
-    assert expected == str(expr)
-=======
     def setup_method(self):
         self.shape = (20, 20, 20)
         self.grid = Grid(self.shape)
@@ -432,5 +248,4 @@
         expr = eval(expr)
 
         assert isinstance(expr, Differentiable)
-        assert expected == str(expr)
->>>>>>> c05dfb0e
+        assert expected == str(expr)