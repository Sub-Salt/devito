import sympy as sp
import numpy as np

from devito import (Eq, Operator, VectorFunction, VectorTimeFunction, TimeFunction, NODE,
                    div, grad)
from examples.seismic import PointSource, Receiver


def src_rec(p, model, geometry, **kwargs):
    """
    Forward case: Source injection and receiver interpolation
    Adjoint case: Receiver injection and source interpolation
    """
    dt = model.grid.time_dim.spacing
    m = model.m
    # Source symbol with input wavelet
    src = PointSource(name="src", grid=model.grid, time_range=geometry.time_axis,
                      npoint=geometry.nsrc)
    rec = Receiver(name='rec', grid=model.grid, time_range=geometry.time_axis,
                   npoint=geometry.nrec)

    forward = kwargs.get('forward', True)
    time_order = p.time_order

    if forward:
        # The source injection term
        if(time_order == 1):
            src_term = src.inject(field=p.forward, expr=src * dt)
        else:
            src_term = src.inject(field=p.forward, expr=src * dt**2 / m)
        # Create interpolation expression for receivers
        rec_term = rec.interpolate(expr=p)
    else:
        # Construct expression to inject receiver values
        if(time_order == 1):
            rec_term = rec.inject(field=p.backward, expr=rec * dt)
        else:
            rec_term = rec.inject(field=p.backward, expr=rec * dt**2 / m)
        # Create interpolation expression for the adjoint-source
        src_term = src.interpolate(expr=p)

    return src_term + rec_term


def sls_1st_order(model, geometry, p, **kwargs):
    """
    Implementation of the 1st order viscoacoustic wave-equation
    from Blanch and Symes (1995) / Dutta and Schuster (2014).

    https://library.seg.org/doi/pdf/10.1190/1.1822695
    https://library.seg.org/doi/pdf/10.1190/geo2013-0414.1

    Parameters
    ----------
    p : TimeFunction
        Pressure field.
    """
    save = kwargs.get('save', False)
    s = model.grid.stepping_dim.spacing
    b = model.b
    vp = model.vp
    damp = model.damp
    qp = model.qp
    f0 = geometry._f0

    # Particle Velocity
    v = kwargs.pop('v')

    # The stress relaxation parameter
    t_s = (sp.sqrt(1.+1./qp**2)-1./qp)/f0

    # The strain relaxation parameter
    t_ep = 1./(f0**2*t_s)

    # The relaxation time
    tt = (t_ep/t_s)-1.

    # Density
    rho = 1. / b

    # Bulk modulus
    bm = rho * (vp * vp)

    # Memory variable.
    r = TimeFunction(name="r", grid=model.grid, staggered=NODE,
                     save=geometry.nt if save else None,
                     time_order=1)

    # Define PDE
    pde_v = v - s * b * grad(p)
    u_v = Eq(v.forward, damp * pde_v)

    pde_r = r - s * (1. / t_s) * r - s * (1. / t_s) * tt * bm * div(v.forward)
    u_r = Eq(r.forward, damp * pde_r)

    pde_p = p - s * bm * (tt + 1.) * div(v.forward) - s * r.forward
    u_p = Eq(p.forward, damp * pde_p)

    return [u_v, u_r, u_p]


def sls_2nd_order(model, geometry, p, **kwargs):
    """
    Implementation of the 2nd order viscoacoustic wave-equation from Bai (2014).

    https://library.seg.org/doi/10.1190/geo2013-0030.1

    Parameters
    ----------
    p : TimeFunction
        Pressure field.
    """
    forward = kwargs.get('forward', True)
    space_order = p.space_order
    s = model.grid.stepping_dim.spacing
    b = model.b
    vp = model.vp
    damp = model.damp
    qp = model.qp
    f0 = geometry._f0

    # The stress relaxation parameter
    t_s = (sp.sqrt(1.+1./qp**2)-1./qp)/f0

    # The strain relaxation parameter
    t_ep = 1./(f0**2*t_s)

    # The relaxation time
    tt = (t_ep/t_s)-1.

    # Density
    rho = 1. / b

    r = TimeFunction(name="r", grid=model.grid, time_order=2, space_order=space_order,
                     staggered=NODE)

    # Auxiliary function
    l = VectorFunction(name="l", grid=model.grid, space_order=space_order)

    if forward:

        u_l = Eq(l, b * grad(p))

        pde_r = r + s * (tt / t_s) * rho * div(l) - s * (1. / t_s) * r
        u_r = Eq(r.forward, damp * pde_r)

        pde_p = 2. * p - damp * p.backward + s * s * vp * vp * (1. + tt) * rho * \
            div(l) - s * s * vp * vp * r.forward
        u_p = Eq(p.forward, damp * pde_p)

        return [u_l, u_r, u_p]

    else:

        # Auxiliary functions
        w = VectorTimeFunction(name="w", grid=model.grid, time_order=2,
                               space_order=space_order)
        h = TimeFunction(name="h", grid=model.grid, time_order=2, space_order=space_order,
                         staggered=NODE)
        g = TimeFunction(name="g", grid=model.grid, time_order=2, space_order=space_order,
                         staggered=NODE)

        pde_r = r + s * (tt / t_s) * p - s * (1. / t_s) * r
        u_r = Eq(r.backward, damp * pde_r)

        u_h = Eq(h, (1. + tt) * rho * p)

        u_l = Eq(l, b * grad(h))

        u_g = Eq(g, rho * r.backward)

        u_w = Eq(w, b * grad(g))

        pde_p = 2. * p - damp * p.forward + s * s * vp * vp * div(l) - \
            s * s * vp * vp * div(w)
        u_p = Eq(p.backward, damp * pde_p)

        return [u_r, u_h, u_l, u_g, u_w, u_p]


def ren_1st_order(model, geometry, p, **kwargs):
    """
    Implementation of the 1st order viscoacoustic wave-equation from Ren et al. (2014).

    https://academic.oup.com/gji/article/197/2/948/616510

    Parameters
    ----------
    p : TimeFunction
        Pressure field.
    """
    s = model.grid.stepping_dim.spacing
    f0 = geometry._f0
    vp = model.vp
    b = model.b
    qp = model.qp
    damp = model.damp

    # Particle velocity
    v = kwargs.pop('v')

    # Angular frequency
    w0 = 2. * np.pi * f0

    # Density
    rho = 1. / b

    # Define PDE
    pde_v = v - s * b * grad(p)
    u_v = Eq(v.forward, damp * pde_v)

    pde_p = p - s * vp * vp * rho * div(v.forward) + \
        s * ((vp * vp * rho) / (w0 * qp)) * div(b * grad(p))
    u_p = Eq(p.forward, damp * pde_p)

    return [u_v, u_p]


def ren_2nd_order(model, geometry, p, **kwargs):
    """
    Implementation of the 2nd order viscoacoustic wave-equation from Ren et al. (2014).

    https://library.seg.org/doi/pdf/10.1190/1.2714334

    Parameters
    ----------
    p : TimeFunction
        Pressure field.
    """
    forward = kwargs.get('forward', True)
    space_order = p.space_order

    s = model.grid.stepping_dim.spacing
    f0 = geometry._f0
    vp = model.vp
    b = model.b
    qp = model.qp
    damp = model.damp

    # Angular frequency
    w0 = 2. * np.pi * f0

    # Density
    rho = 1. / b

    eta = (vp * vp) / (w0 * qp)

    # Bulk modulus
    bm = rho * (vp * vp)

    # Auxiliary funciton
    l = VectorFunction(name="l", grid=model.grid, space_order=space_order)

    h = TimeFunction(name="h", grid=model.grid, time_order=2, space_order=space_order,
                     staggered=NODE)

    w = VectorTimeFunction(name="w", grid=model.grid, time_order=2,
                           space_order=space_order)

    if forward:

        u_h = Eq(h, (p - p.backward) / s)

        u_l = Eq(l, b * grad(p))

        u_w = Eq(w, b * grad(h))

        pde_p = 2. * p - damp * p.backward + s * s * bm * div(l) + \
            s * s * eta * rho * div(w)

        u_p = Eq(p.forward, damp * pde_p)

        return [u_h, u_l, u_w, u_p]

    else:

        # Auxiliary funciton
        g = TimeFunction(name="g", grid=model.grid, time_order=2, space_order=space_order,
                         staggered=NODE)

        u_h = Eq(h, bm * p)

        u_w = Eq(w, b * grad(h))

        u_g = Eq(g, ((p.forward - p) / s) * rho * eta)

        u_l = Eq(l, b * grad(g))

        pde_p = 2. * p - damp * p.forward + s * s * div(w) - s * s * div(l)
        u_p = Eq(p.backward, damp * pde_p)

        return [u_h, u_w, u_g, u_l, u_p]


def deng_1st_order(model, geometry, p, **kwargs):
    """
    Implementation of the 1st order viscoacoustic wave-equation
    from Deng and McMechan (2007).

    https://library.seg.org/doi/pdf/10.1190/1.2714334

    Parameters
    ----------
    p : TimeFunction
        Pressure field.
    """
    s = model.grid.stepping_dim.spacing
    f0 = geometry._f0
    vp = model.vp
    b = model.b
    qp = model.qp
    damp = model.damp

    # Particle velocity
    v = kwargs.pop('v')

    # Angular frequency
    w0 = 2. * np.pi * f0

    # Density
    rho = 1. / b

    # Define PDE
    pde_v = v - s * b * grad(p)
    u_v = Eq(v.forward, damp * pde_v)

    pde_p = p - s * vp * vp * rho * div(v.forward) - s * (w0 / qp) * p
    u_p = Eq(p.forward, damp * pde_p)

    return [u_v, u_p]


def deng_2nd_order(model, geometry, p, **kwargs):
    """
    Implementation of the 2nd order viscoacoustic wave-equation
    from Deng and McMechan (2007).

    https://library.seg.org/doi/pdf/10.1190/1.2714334

    Parameters
    ----------
    p : TimeFunction
        Pressure field.
    """
    forward = kwargs.get('forward', True)
    space_order = p.space_order

    s = model.grid.stepping_dim.spacing
    f0 = geometry._f0
    vp = model.vp
    b = model.b
    qp = model.qp
    damp = model.damp

    # Angular frequency
    w0 = 2. * np.pi * f0

    # Density
    rho = 1. / b

    bm = rho * (vp * vp)

    # Auxiliary Function
    l = VectorFunction(name="l", grid=model.grid, space_order=space_order)

    h = TimeFunction(name="h", grid=model.grid, time_order=2, space_order=space_order,
                     staggered=NODE)

    if forward:

        # Auxiliary functions
        w = VectorTimeFunction(name="w", grid=model.grid, time_order=2,
                               space_order=space_order)

        u_h = Eq(h, (p - p.backward) / s)

        u_l = Eq(l, b * grad(p))

        u_w = Eq(w, b * grad(h))

        pde_p = 2. * p - damp * p.backward + s * s * bm * div(l) - \
            s * s * (w0 / qp) * h
        u_p = Eq(p.forward, damp * pde_p)

        return [u_h, u_l, u_w, u_p]

    else:

        # Auxiliary functions
        g = TimeFunction(name="g", grid=model.grid, time_order=2, space_order=space_order,
                         staggered=NODE)

        u_h = Eq(h, bm * p)

        u_l = Eq(l, b * grad(h))

        u_g = Eq(g, (p.forward - p) / s)

        pde_p = 2. * p - damp * p.forward + s * s * div(l) + \
            s * s * (w0 / qp) * g
        u_p = Eq(p.backward, damp * pde_p)

        return [u_h, u_l, u_g, u_p]


def sls(model, geometry, p, forward=True, **kwargs):
    """
    Implementation of the 1st order viscoacoustic wave-equation
    from Blanch and Symes (1995) / Dutta and Schuster (2014) and
    Implementation of the 2nd order viscoacoustic wave-equation from Bai (2014).

    https://library.seg.org/doi/pdf/10.1190/1.1822695
    https://library.seg.org/doi/pdf/10.1190/geo2013-0414.1
    https://library.seg.org/doi/10.1190/geo2013-0030.1

    Parameters
    ----------
    p : TimeFunction
        Pressure field.
    """
    time_order = p.time_order

    eq_stencil = stencils[('sls', time_order)]
    eqn = eq_stencil(model, geometry, p, forward=forward, **kwargs)

    return eqn


def ren(model, geometry, p, forward=True, **kwargs):
    """
    Implementation of the 1st and 2nd order viscoacoustic wave-equation from
    Ren et al. (2014).

    https://academic.oup.com/gji/article/197/2/948/616510
    https://library.seg.org/doi/pdf/10.1190/1.2714334

    Parameters
    ----------
    p : TimeFunction
        Pressure field.
    """
    time_order = p.time_order

    eq_stencil = stencils[('ren', time_order)]
    eqn = eq_stencil(model, geometry, p, forward=forward, **kwargs)

    return eqn


def deng_mcmechan(model, geometry, p, forward=True, **kwargs):
    """
    Implementation of the 1st order viscoacoustic wave-equation and 2nd order
    viscoacoustic wave-equation from Deng and McMechan (2007).

    https://library.seg.org/doi/pdf/10.1190/1.2714334

    Parameters
    ----------
    p : TimeFunction
        Pressure field.
    """
    time_order = p.time_order

    eq_stencil = stencils[('deng_mcmechan', time_order)]
    eqn = eq_stencil(model, geometry, p, forward=forward, **kwargs)

    return eqn


def ForwardOperator(model, geometry, space_order=4, kernel='sls', time_order=2,
                    save=False, **kwargs):
    """
    Construct method for the forward modelling operator in a viscoacoustic medium.

    Parameters
    ----------
    model : Model
        Object containing the physical parameters.
    geometry : AcquisitionGeometry
        Geometry object that contains the source (SparseTimeFunction) and
        receivers (SparseTimeFunction) and their position.
    space_order : int, optional
        Space discretization order.
    kernel : string, optional
        selects a viscoacoustic equation from the options below:
        sls (Standard Linear Solid) :
        1st order - Blanch and Symes (1995) / Dutta and Schuster (2014)
        viscoacoustic equation
        2nd order - Bai et al. (2014) viscoacoustic equation
        ren - Ren et al. (2014) viscoacoustic equation
        deng_mcmechan - Deng and McMechan (2007) viscoacoustic equation
        Defaults to sls 2nd order.
    save : int or Buffer
        Saving flag, True saves all time steps, False saves three buffered
        indices (last three time steps). Defaults to False.
    """
    # Create symbols for forward wavefield, particle velocity, source and receivers

    if time_order == 1:
        v = VectorTimeFunction(name="v", grid=model.grid,
                               save=geometry.nt if save else None,
                               time_order=time_order, space_order=space_order)
<<<<<<< HEAD
        kwargs.update({v.name: v})
=======
        kwargs.update({'v': v})
>>>>>>> bf6340bb

    p = TimeFunction(name="p", grid=model.grid, staggered=NODE,
                     save=geometry.nt if save else None,
                     time_order=time_order, space_order=space_order)

    # Equations kernels
    eq_kernel = kernels[kernel]
    eqn = eq_kernel(model, geometry, p, save=save, **kwargs)

    srcrec = src_rec(p, model, geometry)

    # Substitute spacing terms to reduce flops
    return Operator(eqn + srcrec, subs=model.spacing_map,
                    name='Forward', **kwargs)


def AdjointOperator(model, geometry, space_order=4, kernel='sls', time_order=2, **kwargs):
    """
    Construct an adjoint modelling operator in a viscoacoustic medium.

    Parameters
    ----------
    model : Model
        Object containing the physical parameters.
    geometry : AcquisitionGeometry
        Geometry object that contains the source (SparseTimeFunction) and
        receivers (SparseTimeFunction) and their position.
    space_order : int, optional
        Space discretization order.
    kernel : selects a visco-acoustic equation from the options below:
        sls (Standard Linear Solid) :
        1st order - Blanch and Symes (1995) / Dutta and Schuster (2014)
        viscoacoustic equation
        2nd order - Bai et al. (2014) viscoacoustic equation
        ren - Ren et al. (2014) viscoacoustic equation
        deng_mcmechan - Deng and McMechan (2007) viscoacoustic equation
        Defaults to sls 2nd order.
    """
    pa = TimeFunction(name="pa", grid=model.grid, save=None, time_order=time_order,
                      space_order=space_order, staggered=NODE)

    # Equations kernels
    eq_kernel = kernels[kernel]
    eqn = eq_kernel(model, geometry, pa, forward=False)

    srcrec = src_rec(pa, model, geometry, forward=False)

    # Substitute spacing terms to reduce flops
    return Operator(eqn + srcrec, subs=model.spacing_map, name='Adjoint', **kwargs)


kernels = {'sls': sls, 'ren': ren, 'deng_mcmechan': deng_mcmechan}
stencils = {('sls', 1): sls_1st_order, ('sls', 2): sls_2nd_order,
            ('deng_mcmechan', 1): deng_1st_order,
            ('deng_mcmechan', 2): deng_2nd_order,
            ('ren', 1): ren_1st_order, ('ren', 2): ren_2nd_order}<|MERGE_RESOLUTION|>--- conflicted
+++ resolved
@@ -500,11 +500,7 @@
         v = VectorTimeFunction(name="v", grid=model.grid,
                                save=geometry.nt if save else None,
                                time_order=time_order, space_order=space_order)
-<<<<<<< HEAD
-        kwargs.update({v.name: v})
-=======
         kwargs.update({'v': v})
->>>>>>> bf6340bb
 
     p = TimeFunction(name="p", grid=model.grid, staggered=NODE,
                      save=geometry.nt if save else None,
