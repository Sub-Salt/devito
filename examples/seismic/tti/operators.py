from sympy import cos, sin, sqrt

<<<<<<< HEAD
from devito import Eq, Operator, TimeFunction, NODE, solve
from examples.seismic import PointSource, Receiver, RickerSource
=======
from devito import Eq, Operator, Function, TimeFunction, NODE, Inc, solve
from examples.seismic import PointSource, Receiver
>>>>>>> 62cc12ea


def second_order_stencil(model, u, v, H0, Hz, qu, qv, forward=True):
    """
    Creates the stencil corresponding to the second order TTI wave equation
    m * u.dt2 =  (epsilon * H0 + delta * Hz) - damp * u.dt
    m * v.dt2 =  (delta * H0 + Hz) - damp * v.dt
    """
    m, damp = model.m, model.damp

    unext = u.forward if forward else u.backward
    vnext = v.forward if forward else v.backward
    udt = u.dt if forward else u.dt.T
    vdt = v.dt if forward else v.dt.T

    # Stencils
    stencilp = solve(m * u.dt2 - H0 - qu + damp * udt, unext)
    stencilr = solve(m * v.dt2 - Hz - qv + damp * vdt, vnext)

    first_stencil = Eq(unext, stencilp)
    second_stencil = Eq(vnext, stencilr)

    stencils = [first_stencil, second_stencil]
    return stencils


def trig_func(model):
    """
    Trigonometric function of the tilt and azymuth angles.
    """
    try:
        theta = model.theta
    except AttributeError:
        theta = 0

    costheta = cos(theta)
    sintheta = sin(theta)
    if model.dim == 3:
        try:
            phi = model.phi
        except AttributeError:
            phi = 0

        cosphi = cos(phi)
        sinphi = sin(phi)
        return costheta, sintheta, cosphi, sinphi
    return costheta, sintheta


def Gzz_centered(model, field, costheta, sintheta, cosphi, sinphi, space_order):
    """
    3D rotated second order derivative in the direction z.

    Parameters
    ----------
    field : Function
        Input for which the derivative is computed.
    costheta : Function or float
        Cosine of the tilt angle.
    sintheta : Function or float
        Sine of the tilt angle.
    cosphi : Function or float
        Cosine of the azymuth angle.
    sinphi : Function or float
        Sine of the azymuth angle.
    space_order : int
        Space discretization order.

    Returns
    -------
    Rotated second order derivative w.r.t. z.
    """
    order1 = space_order // 2
    Gz = -(sintheta * cosphi * field.dx(fd_order=order1) +
           sintheta * sinphi * field.dy(fd_order=order1) +
           costheta * field.dz(fd_order=order1))

    Gzz = (Gz * costheta).dz(fd_order=order1).T
    # Add rotated derivative if angles are not zero. If angles are
    # zeros then `0*Gz = 0` and doesn't have any `.dy` ....
    if sintheta != 0:
        Gzz += (Gz * sintheta * cosphi).dx(fd_order=order1).T
    if sinphi != 0:
        Gzz += (Gz * sintheta * sinphi).dy(fd_order=order1).T

    return Gzz


def Gzz_centered_2d(model, field, costheta, sintheta, space_order):
    """
    2D rotated second order derivative in the direction z.

    Parameters
    ----------
    field : Function
        Input for which the derivative is computed.
    costheta : Function or float
        Cosine of the tilt angle.
    sintheta : Function or float
        Sine of the tilt angle.
    space_order : int
        Space discretization order.

    Returns
    -------
    Rotated second order derivative w.r.t. z.
    """
    order1 = space_order // 2
    Gz = -(sintheta * field.dx(fd_order=order1) +
           costheta * field.dy(fd_order=order1))
    Gzz = ((Gz * sintheta).dx(fd_order=order1).T +
           (Gz * costheta).dy(fd_order=order1).T)
    return Gzz


# Centered case produces directly Gxx + Gyy
def Gxxyy_centered(model, field, costheta, sintheta, cosphi, sinphi, space_order):
    """
    Sum of the 3D rotated second order derivative in the direction x and y.
    As the Laplacian is rotation invariant, it is computed as the conventional
    Laplacian minus the second order rotated second order derivative in the direction z
    Gxx + Gyy = field.laplace - Gzz

    Parameters
    ----------
    field : Function
        Input field.
    costheta : Function or float
        Cosine of the tilt angle.
    sintheta : Function or float
        Sine of the tilt angle.
    cosphi : Function or float
        Cosine of the azymuth angle.
    sinphi : Function or float
        Sine of the azymuth angle.
    space_order : int
        Space discretization order.

    Returns
    -------
    Sum of the 3D rotated second order derivative in the direction x and y.
    """
    Gzz = Gzz_centered(model, field, costheta, sintheta, cosphi, sinphi, space_order)
    return field.laplace - Gzz


def Gxx_centered_2d(model, field, costheta, sintheta, space_order):
    """
    2D rotated second order derivative in the direction x.
    As the Laplacian is rotation invariant, it is computed as the conventional
    Laplacian minus the second order rotated second order derivative in the direction z
    Gxx = field.laplace - Gzz

    Parameters
    ----------
    field : TimeFunction
        Input field.
    costheta : Function or float
        Cosine of the tilt angle.
    sintheta : Function or float
        Sine of the tilt angle.
    cosphi : Function or float
        Cosine of the azymuth angle.
    sinphi : Function or float
        Sine of the azymuth angle.
    space_order : int
        Space discretization order.

    Returns
    -------
    Sum of the 3D rotated second order derivative in the direction x.
    """
    return field.laplace - Gzz_centered_2d(model, field, costheta, sintheta, space_order)


def kernel_centered_2d(model, u, v, space_order, **kwargs):
    """
    TTI finite difference kernel. The equation solved is:

    u.dt2 = H0
    v.dt2 = Hz

    where H0 and Hz are defined as:
    H0 = (1+2 *epsilon) (Gxx(u)+Gyy(u)) + sqrt(1+ 2*delta) Gzz(v)
    Hz = sqrt(1+ 2*delta) (Gxx(u)+Gyy(u)) +  Gzz(v)

    and

    H0 = (Gxx+Gyy)((1+2 *epsilon)*u + sqrt(1+ 2*delta)*v)
    Hz = Gzz(sqrt(1+ 2*delta)*u + v)

    for the forward and adjoint cases, respectively. Epsilon and delta are the Thomsen
    parameters. This function computes H0 and Hz.

    References:
        * Zhang, Yu, Houzhu Zhang, and Guanquan Zhang. "A stable TTI reverse
          time migration and its implementation." Geophysics 76.3 (2011): WA3-WA11.
        * Louboutin, Mathias, Philipp Witte, and Felix J. Herrmann. "Effects of
          wrong adjoints for RTM in TTI media." SEG Technical Program Expanded
          Abstracts 2018. Society of Exploration Geophysicists, 2018. 331-335.

    Parameters
    ----------
    u : TimeFunction
        First TTI field.
    v : TimeFunction
        Second TTI field.
    space_order : int
        Space discretization order.

    Returns
    -------
    u and v component of the rotated Laplacian in 2D.
    """
    # Forward or backward
    forward = kwargs.get('forward', True)

    # Tilt and azymuth setup
    costheta, sintheta = trig_func(model)

    delta, epsilon = model.delta, model.epsilon
    epsilon = 1 + 2*epsilon
    delta = sqrt(1 + 2*delta)

    # Get source
    qu = kwargs.get('qu', 0)
    qv = kwargs.get('qv', 0)

    if forward:
        Gxx = Gxx_centered_2d(model, u, costheta, sintheta, space_order)
        Gzz = Gzz_centered_2d(model, v, costheta, sintheta, space_order)
        H0 = epsilon*Gxx + delta*Gzz
        Hz = delta*Gxx + Gzz
        return second_order_stencil(model, u, v, H0, Hz, qu, qv)
    else:
        H0 = Gxx_centered_2d(model, (epsilon*u + delta*v), costheta,
                             sintheta, space_order)
        Hz = Gzz_centered_2d(model, (delta*u + v), costheta, sintheta, space_order)
        return second_order_stencil(model, u, v, H0, Hz, qu, qv, forward=forward)


def kernel_centered_3d(model, u, v, space_order, **kwargs):
    """
    TTI finite difference kernel. The equation solved is:

    u.dt2 = H0
    v.dt2 = Hz

    where H0 and Hz are defined as:
    H0 = (1+2 *epsilon) (Gxx(u)+Gyy(u)) + sqrt(1+ 2*delta) Gzz(v)
    Hz = sqrt(1+ 2*delta) (Gxx(u)+Gyy(u)) +  Gzz(v)

    and

    H0 = (Gxx+Gyy)((1+2 *epsilon)*u + sqrt(1+ 2*delta)*v)
    Hz = Gzz(sqrt(1+ 2*delta)*u + v)

    for the forward and adjoint cases, respectively. Epsilon and delta are the Thomsen
    parameters. This function computes H0 and Hz.

    References:
        * Zhang, Yu, Houzhu Zhang, and Guanquan Zhang. "A stable TTI reverse
          time migration and its implementation." Geophysics 76.3 (2011): WA3-WA11.
        * Louboutin, Mathias, Philipp Witte, and Felix J. Herrmann. "Effects of
          wrong adjoints for RTM in TTI media." SEG Technical Program Expanded
          Abstracts 2018. Society of Exploration Geophysicists, 2018. 331-335.

    Parameters
    ----------
    u : TimeFunction
        First TTI field.
    v : TimeFunction
        Second TTI field.
    space_order : int
        Space discretization order.

    Returns
    -------
    u and v component of the rotated Laplacian in 3D.
    """
    # Forward or backward
    forward = kwargs.get('forward', True)

    costheta, sintheta, cosphi, sinphi = trig_func(model)

    delta, epsilon = model.delta, model.epsilon
    epsilon = 1 + 2*epsilon
    delta = sqrt(1 + 2*delta)

    # Get source
    qu = kwargs.get('qu', 0)
    qv = kwargs.get('qv', 0)

    if forward:
        Gxx = Gxxyy_centered(model, u, costheta, sintheta, cosphi, sinphi, space_order)
        Gzz = Gzz_centered(model, v, costheta, sintheta, cosphi, sinphi, space_order)
        H0 = epsilon*Gxx + delta*Gzz
        Hz = delta*Gxx + Gzz
        return second_order_stencil(model, u, v, H0, Hz, qu, qv)
    else:
        H0 = Gxxyy_centered(model, (epsilon*u + delta*v), costheta, sintheta,
                            cosphi, sinphi, space_order)
        Hz = Gzz_centered(model, (delta*u + v), costheta, sintheta, cosphi,
                          sinphi, space_order)
        return second_order_stencil(model, u, v, H0, Hz, qu, qv, forward=forward)


def particle_velocity_fields(model, space_order):
    """
    Initialize particle velocity fields for staggered TTI.
    """
    if model.grid.dim == 2:
        x, z = model.space_dimensions
        stagg_x = x
        stagg_z = z
        x, z = model.grid.dimensions
        # Create symbols for forward wavefield, source and receivers
        vx = TimeFunction(name='vx', grid=model.grid, staggered=stagg_x,
                          time_order=1, space_order=space_order)
        vz = TimeFunction(name='vz', grid=model.grid, staggered=stagg_z,
                          time_order=1, space_order=space_order)
        vy = None
    elif model.grid.dim == 3:
        x, y, z = model.space_dimensions
        stagg_x = x
        stagg_y = y
        stagg_z = z
        x, y, z = model.grid.dimensions
        # Create symbols for forward wavefield, source and receivers
        vx = TimeFunction(name='vx', grid=model.grid, staggered=stagg_x,
                          time_order=1, space_order=space_order)
        vy = TimeFunction(name='vy', grid=model.grid, staggered=stagg_y,
                          time_order=1, space_order=space_order)
        vz = TimeFunction(name='vz', grid=model.grid, staggered=stagg_z,
                          time_order=1, space_order=space_order)

    return vx, vz, vy


def kernel_staggered_2d(model, u, v, space_order):
    """
    TTI finite difference. The equation solved is:

    vx.dt = - u.dx
    vz.dt = - v.dx
    m * v.dt = - sqrt(1 + 2 delta) vx.dx - vz.dz + Fh
    m * u.dt = - (1 + 2 epsilon) vx.dx - sqrt(1 + 2 delta) vz.dz + Fv
    """
    dampl = 1 - model.damp
    m, epsilon, delta = model.m, model.epsilon, model.delta
    costheta, sintheta = trig_func(model)
    epsilon = 1 + 2 * epsilon
    delta = sqrt(1 + 2 * delta)
    s = model.grid.stepping_dim.spacing
    x, z = model.grid.dimensions
    # Staggered setup
    vx, vz, _ = particle_velocity_fields(model, space_order)

    # Stencils
    phdx = costheta * u.dx - sintheta * u.dy
    u_vx = Eq(vx.forward, dampl * vx - dampl * s * phdx)

    pvdz = sintheta * v.dx + costheta * v.dy
    u_vz = Eq(vz.forward, dampl * vz - dampl * s * pvdz)

    dvx = costheta * vx.forward.dx - sintheta * vx.forward.dy
    dvz = sintheta * vz.forward.dx + costheta * vz.forward.dy

    # u and v equations
    pv_eq = Eq(v.forward, dampl * (v - s / m * (delta * dvx + dvz)))

    ph_eq = Eq(u.forward, dampl * (u - s / m * (epsilon * dvx + delta * dvz)))

    return [u_vx, u_vz] + [pv_eq, ph_eq]


def kernel_staggered_3d(model, u, v, space_order):
    """
    TTI finite difference. The equation solved is:

    vx.dt = - u.dx
    vy.dt = - u.dx
    vz.dt = - v.dx
    m * v.dt = - sqrt(1 + 2 delta) (vx.dx + vy.dy) - vz.dz + Fh
    m * u.dt = - (1 + 2 epsilon) (vx.dx + vy.dy) - sqrt(1 + 2 delta) vz.dz + Fv
    """
    dampl = 1 - model.damp
    m, epsilon, delta = model.m, model.epsilon, model.delta
    costheta, sintheta, cosphi, sinphi = trig_func(model)
    epsilon = 1 + 2 * epsilon
    delta = sqrt(1 + 2 * delta)
    s = model.grid.stepping_dim.spacing
    x, y, z = model.grid.dimensions
    # Staggered setup
    vx, vz, vy = particle_velocity_fields(model, space_order)
    # Stencils
    phdx = (costheta * cosphi * u.dx +
            costheta * sinphi * u.dyc -
            sintheta * u.dzc)
    u_vx = Eq(vx.forward, dampl * vx - dampl * s * phdx)

    phdy = -sinphi * u.dxc + cosphi * u.dy
    u_vy = Eq(vy.forward, dampl * vy - dampl * s * phdy)

    pvdz = (sintheta * cosphi * v.dxc +
            sintheta * sinphi * v.dyc +
            costheta * v.dz)
    u_vz = Eq(vz.forward, dampl * vz - dampl * s * pvdz)

    dvx = (costheta * cosphi * vx.forward.dx +
           costheta * sinphi * vx.forward.dyc -
           sintheta * vx.forward.dzc)
    dvy = -sinphi * vy.forward.dxc + cosphi * vy.forward.dy
    dvz = (sintheta * cosphi * vz.forward.dxc +
           sintheta * sinphi * vz.forward.dyc +
           costheta * vz.forward.dz)
    # u and v equations
    pv_eq = Eq(v.forward, dampl * (v - s / m * (delta * (dvx + dvy) + dvz)))

    ph_eq = Eq(u.forward, dampl * (u - s / m * (epsilon * (dvx + dvy) +
                                                delta * dvz)))

    return [u_vx, u_vy, u_vz] + [pv_eq, ph_eq]


def ForwardOperator(model, geometry, space_order=4,
                    save=False, kernel='centered', **kwargs):
    """
    Construct an forward modelling operator in an tti media.

    Parameters
    ----------
    model : Model
        Object containing the physical parameters.
    geometry : AcquisitionGeometry
        Geometry object that contains the source (SparseTimeFunction) and
        receivers (SparseTimeFunction) and their position.
    space_order : int, optional
        Space discretization order.
    save : int or Buffer, optional
        Saving flag, True saves all time steps. False saves three timesteps.
        Defaults to False.
    kernel : str, optional
        Type of discretization, centered or shifted
    """

    dt = model.grid.time_dim.spacing
    print("spacing dt is :", dt)
    m = model.m
    time_order = 1 if kernel == 'staggered' else 2
    if kernel == 'staggered':
        stagg_u = stagg_v = NODE
    else:
        stagg_u = stagg_v = None

    # Create symbols for forward wavefield, source and receivers
    u = TimeFunction(name='u', grid=model.grid, staggered=stagg_u,
                     save=geometry.nt if save else None,
                     time_order=time_order, space_order=space_order)
    v = TimeFunction(name='v', grid=model.grid, staggered=stagg_v,
                     save=geometry.nt if save else None,
                     time_order=time_order, space_order=space_order)
    src = PointSource(name='src', grid=model.grid, time_range=geometry.time_axis,
                      npoint=geometry.nsrc)
    # rec = Receiver(name='rec', grid=model.grid, time_range=geometry.time_axis,
    #               npoint=geometry.nrec)

    # FD kernels of the PDE
    FD_kernel = kernels[(kernel, len(model.shape))]
    stencils = FD_kernel(model, u, v, space_order)

    tt_stencils = kwargs['tteqs']

    if tt_stencils:
        stencils += tt_stencils
        return Operator(stencils, subs=model.spacing_map, name='ForwardTTI', **kwargs)

    # Source and receivers
    stencils += src.inject(field=u.forward, expr=src * dt**2 / m)
    stencils += src.inject(field=v.forward, expr=src * dt**2 / m)

    # stencils += rec.interpolate(expr=u + v)

    # Substitute spacing terms to reduce flops
    return Operator(stencils, subs=model.spacing_map, name='ForwardTTI', **kwargs)


def AdjointOperator(model, geometry, space_order=4,
                    **kwargs):
    """
    Construct an adjoint modelling operator in an tti media.

    Parameters
    ----------
    model : Model
        Object containing the physical parameters.
    geometry : AcquisitionGeometry
        Geometry object that contains the source (SparseTimeFunction) and
        receivers (SparseTimeFunction) and their position.
    space_order : int, optional
        Space discretization order.
    """

    dt = model.grid.time_dim.spacing
    m = model.m
    time_order = 2

    # Create symbols for forward wavefield, source and receivers
    p = TimeFunction(name='p', grid=model.grid, save=None, time_order=time_order,
                     space_order=space_order)
    r = TimeFunction(name='r', grid=model.grid, save=None, time_order=time_order,
                     space_order=space_order)
    srca = PointSource(name='srca', grid=model.grid, time_range=geometry.time_axis,
                       npoint=geometry.nsrc)
    rec = Receiver(name='rec', grid=model.grid, time_range=geometry.time_axis,
                   npoint=geometry.nrec)

    # FD kernels of the PDE
    FD_kernel = kernels[('centered', len(model.shape))]
    stencils = FD_kernel(model, p, r, space_order, forward=False)

    # Construct expression to inject receiver values
    stencils += rec.inject(field=p.backward, expr=rec * dt**2 / m)
    stencils += rec.inject(field=r.backward, expr=rec * dt**2 / m)

    # Create interpolation expression for the adjoint-source
    stencils += srca.interpolate(expr=p + r)

    # Substitute spacing terms to reduce flops
    return Operator(stencils, subs=model.spacing_map, name='AdjointTTI', **kwargs)


def JacobianOperator(model, geometry, space_order=4,
                     **kwargs):
    """
    Construct a Linearized Born operator in a TTI media.

    Parameters
    ----------
    model : Model
        Object containing the physical parameters.
    geometry : AcquisitionGeometry
        Geometry object that contains the source (SparseTimeFunction) and
        receivers (SparseTimeFunction) and their position.
    space_order : int, optional
        Space discretization order.
    kernel : str, optional
        Type of discretization, centered or staggered.
    """
    dt = model.grid.stepping_dim.spacing
    m = model.m
    time_order = 2

    # Create source and receiver symbols
    src = Receiver(name='src', grid=model.grid, time_range=geometry.time_axis,
                   npoint=geometry.nsrc)

    rec = Receiver(name='rec', grid=model.grid, time_range=geometry.time_axis,
                   npoint=geometry.nrec)

    # Create wavefields and a dm field
    u0 = TimeFunction(name='u0', grid=model.grid, save=None, time_order=time_order,
                      space_order=space_order)
    v0 = TimeFunction(name='v0', grid=model.grid, save=None, time_order=time_order,
                      space_order=space_order)
    du = TimeFunction(name="du", grid=model.grid, save=None,
                      time_order=2, space_order=space_order)
    dv = TimeFunction(name="dv", grid=model.grid, save=None,
                      time_order=2, space_order=space_order)
    dm = Function(name="dm", grid=model.grid, space_order=0)

    # FD kernels of the PDE
    FD_kernel = kernels[('centered', len(model.shape))]
    eqn1 = FD_kernel(model, u0, v0, space_order)

    # Linearized source and stencil
    lin_usrc = -dm * u0.dt2
    lin_vsrc = -dm * v0.dt2

    eqn2 = FD_kernel(model, du, dv, space_order, qu=lin_usrc, qv=lin_vsrc)

    # Construct expression to inject source values, injecting at u0(t+dt)/v0(t+dt)
    src_term = src.inject(field=u0.forward, expr=src * dt**2 / m)
    src_term += src.inject(field=v0.forward, expr=src * dt**2 / m)

    # Create interpolation expression for receivers, extracting at du(t)+dv(t)
    rec_term = rec.interpolate(expr=du + dv)

    # Substitute spacing terms to reduce flops
    return Operator(eqn1 + src_term + eqn2 + rec_term, subs=model.spacing_map,
                    name='BornTTI', **kwargs)


def JacobianAdjOperator(model, geometry, space_order=4,
                        save=True, **kwargs):
    """
    Construct a linearized JacobianAdjoint modeling Operator in a TTI media.

    Parameters
    ----------
    model : Model
        Object containing the physical parameters.
    geometry : AcquisitionGeometry
        Geometry object that contains the source (SparseTimeFunction) and
        receivers (SparseTimeFunction) and their position.
    space_order : int, optional
        Space discretization order.
    save : int or Buffer, optional
        Option to store the entire (unrolled) wavefield.
    """
    dt = model.grid.stepping_dim.spacing
    m = model.m
    time_order = 2

    # Gradient symbol and wavefield symbols
    u0 = TimeFunction(name='u0', grid=model.grid, save=geometry.nt if save
                      else None, time_order=time_order, space_order=space_order)
    v0 = TimeFunction(name='v0', grid=model.grid, save=geometry.nt if save
                      else None, time_order=time_order, space_order=space_order)

    du = TimeFunction(name="du", grid=model.grid, save=None,
                      time_order=time_order, space_order=space_order)
    dv = TimeFunction(name="dv", grid=model.grid, save=None,
                      time_order=time_order, space_order=space_order)

    dm = Function(name="dm", grid=model.grid)

    rec = Receiver(name='rec', grid=model.grid, time_range=geometry.time_axis,
                   npoint=geometry.nrec)

    # FD kernels of the PDE
    FD_kernel = kernels[('centered', len(model.shape))]
    eqn = FD_kernel(model, du, dv, space_order, forward=False)

    dm_update = Inc(dm, - (u0.dt2 * du + v0.dt2 * dv))

    # Add expression for receiver injection
    rec_term = rec.inject(field=du.backward, expr=rec * dt**2 / m)
    rec_term += rec.inject(field=dv.backward, expr=rec * dt**2 / m)

    # Substitute spacing terms to reduce flops
    return Operator(eqn + rec_term + [dm_update], subs=model.spacing_map,
                    name='GradientTTI', **kwargs)


kernels = {('centered', 3): kernel_centered_3d, ('centered', 2): kernel_centered_2d,
           ('staggered', 3): kernel_staggered_3d, ('staggered', 2): kernel_staggered_2d}<|MERGE_RESOLUTION|>--- conflicted
+++ resolved
@@ -1,12 +1,7 @@
 from sympy import cos, sin, sqrt
 
-<<<<<<< HEAD
 from devito import Eq, Operator, TimeFunction, NODE, solve
 from examples.seismic import PointSource, Receiver, RickerSource
-=======
-from devito import Eq, Operator, Function, TimeFunction, NODE, Inc, solve
-from examples.seismic import PointSource, Receiver
->>>>>>> 62cc12ea
 
 
 def second_order_stencil(model, u, v, H0, Hz, qu, qv, forward=True):
